import logging
import concurrent.futures

from scraper import CONFIG
from functools import partial
from collections.abc import Iterator
from azure.core.exceptions import ResourceExistsError
from azure.core.exceptions import ResourceNotFoundError
from azure.core.exceptions import ClientAuthenticationError
from azure.core.credentials import AzureNamedKeyCredential
from azure.data.tables import TableServiceClient
from azure.data.tables import TableClient
from azure.data.tables import TableEntity

logging.getLogger('azure').setLevel(logging.WARNING)
LOGGER = logging.getLogger(__name__)

class TableStorageHandler(object):
    """
    The table storage handler object is used to connect to a table in Azure
    Table Storage. Connection retries and data modifications on the 
    corresponding table via inserting, upserting, and deleting entities are
    handled by this class.

    Attributes
    ----------
    upsert_enabled : bool
        A boolean value indicating whether or not upserting is enabled if 
        the entity already exists in the table.
    retry_entity_creation_enabled : bool
        A boolean value indicating whether or not retrying entity creation
        is enabled if a previous creation attempt has failed.
    retry_entity_creation_count : int
        The number of times to retry entity creation if a previous creation
        attempt has failed.
    retry_entity_extraction_enabled : bool
        A boolean value indicating whether or not retrying entity extraction
        is enabled if a previous extraction attempt has failed.
    retry_entity_extraction_count : int
        The number of times to retry entity extraction if a previous extraction
        attempt has failed.
    table_name : str
        The name of the table in Azure Table Storage account.
    service_table_client : azure.data.tables.TableServiceClient
        The TableServiceClient object connected to the Azure Table Storage.
    table_client : azure.data.tables.TableClient
        The TableClient object connected to the table in Azure Table Storage.
    thread_worker_count : int
        The number of threads to use when writing data to the table in Azure
        Table Storage.

    Methods
    -------
    write_data_to_table(entities: collections.abc.Iterable[azure.data.tables.TableEntity]) -> None
        Writes the given entities to the table in Azure Table Storage.
    try_get_entity(partition_key: str, row_key: str, retries_remaining: int = 0, **kwargs) -> azure.data.tables.TableEntity
        Attempts to get an entity from the table in Azure Table Storage.
    try_query_entities(filter: str, retries_remaining: int = 0, **kwargs) -> azure.data.tables.ItemPaged[azure.data.tables.TableEntity]
        Attempts to query entities from the table in Azure Table Storage.
    """

    configs = CONFIG['StorageHandlerSettings']
    upsert_enabled = configs['UpsertAtFailedPushEnabled']
    retry_entity_creation_enabled = configs['RetryEntityCreationEnabled']
    retry_entity_creation_count = configs['RetryEntityCreationCount']
    retry_entity_extraction_enabled = configs['RetryEntityExtractionEnabled']
    retry_entity_extraction_count = configs['RetryEntityExtractionCount']
    thread_worker_count = configs['ThreadWorkerCount']

    def __init__(
            self,
            table_name: str,
            account_name: str = None, 
            access_key: str = None, 
            connection_string: str = None) -> None:
        """
        Parameters
        ----------
        table_name : str
            The name of the table in Azure Table Storage account.
        account_name : str, optional
            (Default: None) The account name of the Azure Table Storage.
        access_key : str, optional
            (Default: None) The access key of the Azure Table Storage.
        connection_string : str, optional
            (Default: None) The connection string of the Azure Table Storage.
        """

        # Azure Table Storage Client
        self.table_name = table_name
        self.__account_name = account_name
        self.__access_key = access_key
        self.__connection_string = connection_string

        self.table_service_client = self.connect_table_service_client(account_name=account_name, access_key=access_key, connection_string=connection_string)
        self.table_client = self.connect_table_client(table_service_client=self.table_service_client, table_name=self.table_name)

    @staticmethod
    def connect_table_service_client(
            account_name: str = None,
            access_key: str = None,
            connection_string: str = None) -> TableServiceClient:
        """
        Connects to the TableServiceClient object in Azure Table Storage
        based on the given credentials.
        
        Parameters
        ----------
        account_name : str, optional
            (Default: None) The account name of the Azure Table Storage.
        access_key : str, optional
            (Default: None) The access key of the Azure Table Storage.
        connection_string : str, optional
            (Default: None) The connection string of the Azure Table Storage.

        Returns
        -------
        azure.data.tables.TableServiceClient
            The TableServiceClient object connected to the Azure Table Storage.
        """ 

        if ((account_name is None or access_key is None) and \
            connection_string is None):
            LOGGER.error('At least one of (account_name + access_key) or connection_string must contain a value.')

        LOGGER.debug(f'Connecting to table service client.')
        if (connection_string is not None):
            try:
                LOGGER.debug('Attempting connection via connection string.')
                return TableServiceClient.from_connection_string(conn_str=connection_string)
            except Exception as ex:
                LOGGER.error('Connection attempt via connection string failed.')
                LOGGER.error(str(ex))
        
        if (account_name is not None and access_key is not None):
            try:
                LOGGER.debug('Attempting connection via account name and access key.')
                credential = AzureNamedKeyCredential(account_name, access_key)
                return TableServiceClient(endpoint=f'https://{account_name}.table.core.windows.net/', credential=credential)
            except Exception as ex:
                LOGGER.error('Connection attempt via account name and access key failed.')
                LOGGER.error(str(ex))

    @staticmethod
    def connect_table_client(table_service_client: TableServiceClient, table_name:str) -> TableClient:
        """
        Connects to the TableClient object in Azure Table Storage based on
        the given table name.

        Parameters
        ----------
        table_service_client : azure.data.tables.TableServiceClient
            The TableServiceClient object connected to the Azure Table Storage.
        table_name : str
            The name of the table in Azure Table Storage account.

        Returns
        -------
        azure.data.tables.TableClient
            The TableClient object connected to the table in Azure Table Storage.
        """

        try:
            LOGGER.debug(f'Connecting to table client {table_name}.')
            return table_service_client.create_table_if_not_exists(table_name=table_name)
        except Exception as ex:
            LOGGER.error(f'Failed to connect to table client {table_name}.')
            LOGGER.error(str(ex))

    @classmethod
    def try_create_or_upsert_entity_with_retry(
            self,
            entity: TableEntity, 
            retries_remaining: int = 0,
            **kwargs) -> str:
        """
        Attempts to create or upsert the given entity in the table in Azure
        Table Storage. If the entity already exists, it will be updated with
        the new values. If the entity does not exist, it will be created.

        This function will be retried if a client authentication error occurs.
        
        Parameters
        ----------
        entity : azure.data.tables.TableEntity
            The entity to be created or upserted in the table in Azure Table Storage.
        retries_remaining : int, optional
            (Default: 0) The number of retries remaining to attempt to create
            or upsert the entity in the table in Azure Table Storage.
        
        Returns
        -------
        str
            A message indicating the result of the operation.
        """

        assert retries_remaining >= 0, 'Retries remaining must be greater than or equal to 0.'

        table_client: TableClient = kwargs.get('table_client', None)
        table_name: str = kwargs.get('table_name', None)

        account_name: str = kwargs.get('account_name', None)
        access_key: str = kwargs.get('access_key', None)
        connection_string: str = kwargs.get('connection_string', None)


        try:
            LOGGER.debug(f'Attempting to create or upsert entity {entity["PartitionKey"]} in {kwargs.get("table_name", None)}.')
            table_client.create_entity(entity=entity)
            return f'Created entity with PartitionKey {entity["PartitionKey"]} and RowKey {entity["RowKey"]} in {kwargs.get("table_name", None)}.'
        except ResourceExistsError:
            LOGGER.debug(f'Entity {entity["PartitionKey"]} already exists in {table_name}.')

            if self.upsert_enabled:
                try:
                    LOGGER.debug(f'Attempting upsert of entity {entity["PartitionKey"]} to {table_name}')
                    table_client.upsert_entity(entity=entity)
                    return f'Upserted entity with PartitionKey {entity["PartitionKey"]} and RowKey {entity["RowKey"]} in {kwargs.get("table_name", None)}.'
                except Exception as ex:
                    LOGGER.error('Failed to upsert entity.')
                    LOGGER.error(str(ex))
        except ClientAuthenticationError as ex:
            LOGGER.error('Client authentication error encountered, attempting re-login and retry entity creation.')
            LOGGER.error(str(ex))
            table_service_client = self.connect_table_service_client(account_name=account_name, access_key=access_key, connection_string=connection_string)
            table_client = self.connect_table_client(table_service_client=table_service_client, table_name=table_name)

            if self.retry_entity_creation_enabled and retries_remaining > 0:
                LOGGER.debug(f'Retrying entity creation {retries_remaining} more times.')
                self.try_create_or_upsert_entity_with_retry(entity=entity, retries_remaining=retries_remaining-1)
            else:
                LOGGER.debug('Entity creation retry limit reached / Retry not enabled, skipping entity creation.')

    def write_data_to_table(self, entities: Iterator[TableEntity]) -> None:
        """
        Writes the given entities to the table in Azure Table Storage.

        Parameters
        ----------
        entities : collections.abc.Iterable[azure.data.tables.TableEntity]
            The entities to be written to the table in Azure Table Storage.

        Returns
        -------
        None
        """
        
        LOGGER.debug(f'Writing entities to the table {self.table_name}.')
<<<<<<< HEAD
        with concurrent.futures.ThreadPoolExecutor(max_workers=self.thread_worker_count) as executor:
            LOGGER.debug(f'Running thread executor with at most {executor._max_workers} threads.')
            try:
                try_create_or_upsert_entity = partial(
                    self.try_create_or_upsert_entity_with_retry, 
                    table_client=self.table_client, 
                    table_name=self.table_name, 
                    account_name=self.__account_name, 
                    access_key=self.__access_key, 
                    connection_string=self.__connection_string,
                    retries_remaining=self.retry_entity_creation_count)
=======
        try_create_or_upsert_entity = partial(
            self.try_create_or_upsert_entity_with_retry, 
            table_client=self.table_client, 
            table_name=self.table_name, 
            account_name=self.__account_name, 
            access_key=self.__access_key, 
            connection_string=self.__connection_string,
            retries_remaining=self.retry_entity_creation_count)
            
        with concurrent.futures.ThreadPoolExecutor(max_workers=self.thread_worker_count) as executor:
            LOGGER.debug(f'Running thread executor with at most {executor._max_workers} threads.')
            try:
>>>>>>> aa61896e
                results = executor.map(try_create_or_upsert_entity, entities)
                for result in results:
                    LOGGER.debug(result)
            except Exception as ex:
                LOGGER.error(str(ex))
                LOGGER.error(f'Exception type: {type(ex)}')
            LOGGER.debug(f'Pool threads complete.')
        LOGGER.debug(f'Sent all entities to table {self.table_name}.')

    def try_get_entity(
            self, 
            partition_key: str,
            row_key: str,
            retries_remaining: int = 0,
            **kwargs) -> TableEntity:
        """
        Attempts to get the entity with the given partition key and row key.

        Parameters
        ----------
        partition_key : str
            The partition key of the entity to be retrieved.
        row_key : str
            The row key of the entity to be retrieved.
        retries_remaining : int, optional
            (Default: 0) The number of retries remaining to attempt to get
            the entity with the given partition key and row key.
        **kwargs
            Additional keyword arguments to pass to the get_entity method.

        Returns
        -------
        azure.data.tables.TableEntity
            The entity with the given partition key and row key.
        """

        assert retries_remaining >= 0, 'Retries remaining must be greater than or equal to 0.'

        try:
            LOGGER.debug(f'Attempting to get entity with partition key {partition_key} and row key {row_key}.')
            return self.table_client.get_entity(partition_key=partition_key, row_key=row_key, **kwargs)
        except ResourceNotFoundError as ex:
            LOGGER.debug(f'Entity with partition key {partition_key} and row key {row_key} not found.')
            LOGGER.debug(str(ex))
            return None
        except ClientAuthenticationError as ex:
            LOGGER.error('Client authentication error encountered, attempting re-login and retry entity extraction.')
            LOGGER.error(str(ex))
            self.table_service_client = self.connect_table_service_client(account_name=self.__account_name, access_key=self.__access_key, connection_string=self.__connection_string)
            self.table_client = self.connect_table_client(table_service_client=self.table_service_client, table_name=self.table_name)

            if self.retry_entity_extraction_enabled and retries_remaining > 0:
                LOGGER.debug(f'Retrying entity extraction {retries_remaining} more times.')
                self.try_get_entity(partition_key=partition_key, row_key=row_key, retries_remaining=retries_remaining-1, **kwargs)
            else:
                LOGGER.debug('Entity extraction retry limit reached / Retry not enabled, skipping entity creation.')

    def try_query_entities(
            self, 
            query_filter: str,
            retries_remaining: int = 0,
            **kwargs) -> Iterator[TableEntity]:
        """
        Attempts to query the entities in the table with the given filter.

        Parameters
        ----------
        query_filter : str
            The filter to be used to query the entities in the table.
        retries_remaining : int, optional
            (Default: 0) The number of retries remaining to attempt to query
            the entities in the table with the given filter.
        **kwargs
            Additional keyword arguments to pass to the query_entities method.

        Returns
        -------
        list[azure.data.tables.TableEntity]
            The entities in the table with the given filter.
        """

        assert retries_remaining >= 0, 'retries_remaining must be greater than or equal to 0.'

        try:
            LOGGER.debug(f'Attempting to query entities with filter {query_filter}.')
            return self.table_client.query_entities(query_filter=query_filter, **kwargs)
        except ClientAuthenticationError as ex:
            LOGGER.error('Client authentication error encountered, attempting re-login and retry entity extraction.')
            LOGGER.error(str(ex))
            self.table_service_client = self.connect_table_service_client(account_name=self.__account_name, access_key=self.__access_key, connection_string=self.__connection_string)
            self.table_client = self.connect_table_client(table_service_client=self.table_service_client, table_name=self.table_name)

            if self.retry_entity_extraction_enabled and retries_remaining > 0:
                LOGGER.debug(f'Retrying entity extraction {retries_remaining} more times.')
                self.try_query_entities(query_filter=query_filter, retries_remaining=retries_remaining-1, **kwargs)
            else:
                LOGGER.debug('Entity extraction retry limit reached / Retry not enabled, skipping entity creation.')<|MERGE_RESOLUTION|>--- conflicted
+++ resolved
@@ -246,19 +246,6 @@
         """
         
         LOGGER.debug(f'Writing entities to the table {self.table_name}.')
-<<<<<<< HEAD
-        with concurrent.futures.ThreadPoolExecutor(max_workers=self.thread_worker_count) as executor:
-            LOGGER.debug(f'Running thread executor with at most {executor._max_workers} threads.')
-            try:
-                try_create_or_upsert_entity = partial(
-                    self.try_create_or_upsert_entity_with_retry, 
-                    table_client=self.table_client, 
-                    table_name=self.table_name, 
-                    account_name=self.__account_name, 
-                    access_key=self.__access_key, 
-                    connection_string=self.__connection_string,
-                    retries_remaining=self.retry_entity_creation_count)
-=======
         try_create_or_upsert_entity = partial(
             self.try_create_or_upsert_entity_with_retry, 
             table_client=self.table_client, 
@@ -271,7 +258,6 @@
         with concurrent.futures.ThreadPoolExecutor(max_workers=self.thread_worker_count) as executor:
             LOGGER.debug(f'Running thread executor with at most {executor._max_workers} threads.')
             try:
->>>>>>> aa61896e
                 results = executor.map(try_create_or_upsert_entity, entities)
                 for result in results:
                     LOGGER.debug(result)
